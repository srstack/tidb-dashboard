// Copyright 2022 PingCAP, Inc. Licensed under Apache-2.0.

package tidbproto

import (
	"testing"

	"github.com/stretchr/testify/require"
)

func TestDecodeBytes(t *testing.T) {
	key := "abcdefghijklmnopqrstuvwxyz"
	for i := 0; i < len(key); i++ {
		_, k, err := decodeBytes(encodeBytes([]byte(key[:i])), nil)
		require.NoError(t, err)
		require.Equal(t, string(k), key[:i])
	}
}

func TestTiDBInfo(t *testing.T) {
	buf := new(KeyInfoBuffer)

	// no encode
	_, err := buf.DecodeKey([]byte("t\x80\x00\x00\x00\x00\x00\x00\xff"))
<<<<<<< HEAD
	require.NotNil(t, err)
=======
	require.Error(t, err)
>>>>>>> 28d36cd5

	testcases := []struct {
		Key            string
		IsMeta         bool
		TableID        int64
		IsCommonHandle bool
		RowID          int64
		IndexID        int64
	}{
		{
			"T\x00\x00\x00\x00\x00\x00\x00\xff",
			false,
			0,
			false,
			0,
			0,
		},
		{
			"t\x80\x00\x00\x00\x00\x00\xff",
			false,
			0,
			false,
			0,
			0,
		},
		{
			"t\x80\x00\x00\x00\x00\x00\x00\xff",
			false,
			0xff,
			false,
			0,
			0,
		},
		{
			"t\x80\x00\x00\x00\x00\x00\x00\xff_i\x01\x02",
			false,
			0xff,
			false,
			0,
			0,
		},
		{
			"t\x80\x00\x00\x00\x00\x00\x00\xff_i\x80\x00\x00\x00\x00\x00\x00\x02",
			false,
			0xff,
			false,
			0,
			2,
		},
		{
			"t\x80\x00\x00\x00\x00\x00\x00\xff_r\x80\x00\x00\x00\x00\x00\x00\x02",
			false,
			0xff,
			false,
			2,
			0,
		},
		{
			"t\x80\x00\x00\x00\x00\x00\x00\xff_r\x03\x80\x00\x00\x00\x00\x02\r\xaf\x03\x80\x00\x00\x00\x00\x00\x00\x03\x03\x80\x00\x00\x00\x00\x00\b%",
			false,
			0xff,
			true,
			0,
			0,
		},
	}

	for _, testcase := range testcases {
		key := encodeBytes([]byte(testcase.Key))
		_, err := buf.DecodeKey(key)
		require.NoError(t, err)
		isMeta, tableID := buf.MetaOrTable()
		require.Equal(t, testcase.IsMeta, isMeta)
		require.Equal(t, testcase.TableID, tableID)
		isCommonHandle, rowID := buf.RowInfo()
		require.Equal(t, testcase.IsCommonHandle, isCommonHandle)
		require.Equal(t, testcase.RowID, rowID)
		indexID := buf.IndexInfo()
		require.Equal(t, testcase.IndexID, indexID)
	}
}<|MERGE_RESOLUTION|>--- conflicted
+++ resolved
@@ -22,11 +22,7 @@
 
 	// no encode
 	_, err := buf.DecodeKey([]byte("t\x80\x00\x00\x00\x00\x00\x00\xff"))
-<<<<<<< HEAD
-	require.NotNil(t, err)
-=======
 	require.Error(t, err)
->>>>>>> 28d36cd5
 
 	testcases := []struct {
 		Key            string
