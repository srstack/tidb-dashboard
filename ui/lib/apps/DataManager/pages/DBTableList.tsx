import * as xcClient from '@lib/utils/xcClient/database'

import {
  ArrowLeftOutlined,
  DownOutlined,
  EyeOutlined,
  TableOutlined,
} from '@ant-design/icons'
import {
  Button,
  Dropdown,
  Form,
  Input,
  Menu,
  Modal,
  Space,
  Table,
  Typography,
} from 'antd'
<<<<<<< HEAD
import {
  MinusSquareTwoTone,
  PlusOutlined,
  ArrowLeftOutlined,
  TableOutlined,
  EyeOutlined,
  EllipsisOutlined,
  DownOutlined,
  ExportOutlined,
} from '@ant-design/icons'
=======
import { Card, Head, Pre } from '@lib/components'
>>>>>>> 8e9165f7
import React, { useEffect, useState } from 'react'

import { useNavigate } from 'react-router-dom'
import useQueryParams from '@lib/utils/useQueryParams'
import { useTranslation } from 'react-i18next'

function CreateViewButton({ db, reload }) {
  const { t } = useTranslation()
  const [visible, setVisible] = useState(false)
  const [refForm] = Form.useForm()

  async function handleFinish(f) {
    try {
      await xcClient.createView(db, f.name, f.view_def)
      setVisible(false)
      Modal.success({
        content: t('data_manager.create_success_txt'),
      })
      reload()
    } catch (e) {
      Modal.error({
        title: t('data_manager.create_failed_txt'),
        content: <Pre>{e.message}</Pre>,
      })
    }
  }

  return (
    <>
      <Button
        onClick={() => {
          setVisible(true)
          refForm.resetFields()
        }}
      >
        <EyeOutlined /> {t('data_manager.create_view')}
      </Button>
      <Modal
        title={t('data_manager.create_view_modal.title')}
        visible={visible}
        onOk={refForm.submit}
        onCancel={() => setVisible(false)}
        destroyOnClose
      >
        <Form layout="vertical" form={refForm} onFinish={handleFinish}>
          <Form.Item
            name="name"
            label={t('data_manager.name')}
            rules={[{ required: true }]}
          >
            <Input />
          </Form.Item>
          <Form.Item
            name="view_def"
            label={t('data_manager.create_view_modal.view_def')}
            rules={[{ required: true }]}
          >
            <Input.TextArea placeholder="SELECT ... FROM ..." />
          </Form.Item>
        </Form>
      </Modal>
    </>
  )
}

// route: /data/tables?db=xxx
export default function DBTableList() {
  const navigate = useNavigate()
  const { db } = useQueryParams()

  const { t } = useTranslation()

  const [form] = Form.useForm()

  const [tables, setTables] = useState<xcClient.TableInfo[]>()
  const [visible, setVisible] = useState(false)
  const [modalInfo, setModalInfo] = useState<any>({
    type: '',
    title: '',
  })

  const fetchTables = async () =>
    setTables((await xcClient.getTables(db)).tables)

  useEffect(() => {
    fetchTables()
    // eslint-disable-next-line react-hooks/exhaustive-deps
  }, [])

  const showModal = (info) => () => {
    setModalInfo(info)
    setVisible(true)
  }

  const handleOk = async (values) => {
    switch (modalInfo.type) {
      case 'editTable':
        try {
          await xcClient.renameTable(db, modalInfo.tableName, values.tableName)
          Modal.success({
            content: t('data_manager.update_success_txt'),
          })
        } catch (e) {
          Modal.error({
            title: t('data_manager.update_failed_txt'),
            content: <Pre>{e.message}</Pre>,
          })
        }
        break
      case 'deleteTable':
        try {
          await xcClient.dropTable(db, modalInfo.tableName)
          Modal.success({
            content: t('data_manager.delete_success_txt'),
          })
        } catch (e) {
          Modal.error({
            title: t('data_manager.delete_failed_txt'),
            content: <Pre>{e.message}</Pre>,
          })
        }
        break
      case 'deleteView':
        try {
          await xcClient.dropView(db, modalInfo.tableName)
          Modal.success({
            content: t('data_manager.delete_success_txt'),
          })
        } catch (e) {
          Modal.error({
            title: t('data_manager.delete_failed_txt'),
            content: <Pre>{e.message}</Pre>,
          })
        }
        break
      default:
        break
    }

    setTimeout(fetchTables, 1000)
    handleCancel()
  }

  const handleCancel = () => {
    setVisible(false)
    form.resetFields()
  }

  const handleDeleteTable = (name) => () => {
    showModal({
      type: 'deleteTable',
      title: `${t('data_manager.delete')} ${name}`,
      tableName: name,
    })()
  }

  const handleDeleteView = (name) => () => {
    showModal({
      type: 'deleteView',
      title: `${t('data_manager.delete')} ${name}`,
      tableName: name,
    })()
  }

  const handleEditTable = (name) => () => {
    showModal({
      type: 'editTable',
      title: `${t('data_manager.edit')} ${name}`,
      tableName: name,
    })()
  }

  return (
    <>
      <Head
        title={db}
        back={
          <a onClick={() => navigate(-1)}>
            <ArrowLeftOutlined /> {t('data_manager.all_databases')}
          </a>
        }
        titleExtra={
          <Space>
            <Button href={`#/data/tables/create?db=${db}`}>
              <TableOutlined /> {t('data_manager.create_table')}
            </Button>
            <CreateViewButton db={db} reload={fetchTables} />
            <Button onClick={() => navigate(`/data/export?db=${db}`)}>
              <ExportOutlined /> {t('data_manager.export_database')}
            </Button>
          </Space>
        }
      />
      <Card>
        {tables && (
          <Table
            dataSource={tables}
            rowKey="name"
            columns={[
              {
                title: t('data_manager.view_db.name'),
                dataIndex: 'name',
                key: 'name',
              },
              {
                title: t('data_manager.view_db.type'),
                dataIndex: 'type',
                key: 'type',
              },
              {
                title: t('data_manager.view_db.comment'),
                dataIndex: 'comment',
                key: 'comment',
              },
              {
                title: t('data_manager.view_db.operation'),
                key: 'operation',
                render: (_: any, record: any) => {
                  return (
                    <Dropdown
                      overlay={
                        <Menu>
                          <Menu.Item>
                            <a
                              href={`#/data/table_structure?db=${db}&table=${record.name}`}
                            >
                              {t('data_manager.view_db.op_structure')}
                            </a>
                          </Menu.Item>
                          <Menu.Item>
                            <a
                              href={`#/data/export?db=${db}&table=${record.name}`}
                            >
                              {t('data_manager.view_db.op_export')}
                            </a>
                          </Menu.Item>
                          <Menu.Divider />
                          {record.type !== xcClient.TableType.SYSTEM_VIEW && (
                            <Menu.Item>
                              <a onClick={handleEditTable(record.name)}>
                                {t('data_manager.view_db.op_rename')}
                              </a>
                            </Menu.Item>
                          )}
                          {record.type === xcClient.TableType.TABLE && (
                            <Menu.Item>
                              <a onClick={handleDeleteTable(record.name)}>
                                <Typography.Text type="danger">
                                  {t('data_manager.view_db.op_drop')}
                                </Typography.Text>
                              </a>
                            </Menu.Item>
                          )}
                          {record.type === xcClient.TableType.VIEW && (
                            <Menu.Item>
                              <a onClick={handleDeleteView(record.name)}>
                                <Typography.Text type="danger">
                                  {t('data_manager.view_db.op_drop_view')}
                                </Typography.Text>
                              </a>
                            </Menu.Item>
                          )}
                        </Menu>
                      }
                    >
                      <a>
                        {t('data_manager.view_db.operation')} <DownOutlined />
                      </a>
                    </Dropdown>
                  )
                },
              },
            ]}
          />
        )}
      </Card>
      <Modal
        visible={visible}
        title={modalInfo.title}
        width={1024}
        onOk={form.submit}
        onCancel={handleCancel}
      >
        <Form
          form={form}
          {...{
            labelCol: { span: 4 },
            wrapperCol: { span: 20 },
          }}
          onFinish={handleOk}
        >
          {modalInfo.type === 'editTable' && (
            <>
              <Form.Item
                label={t('data_manager.view_db.name')}
                name="tableName"
                rules={[{ required: true }]}
              >
                <Input />
              </Form.Item>
            </>
          )}
          {modalInfo.type === 'deleteTable' &&
            `${t('data_manager.confirm_delete_txt')} ${modalInfo.tableName}`}
        </Form>
      </Modal>
    </>
  )
}<|MERGE_RESOLUTION|>--- conflicted
+++ resolved
@@ -5,6 +5,7 @@
   DownOutlined,
   EyeOutlined,
   TableOutlined,
+  ExportOutlined,
 } from '@ant-design/icons'
 import {
   Button,
@@ -17,20 +18,7 @@
   Table,
   Typography,
 } from 'antd'
-<<<<<<< HEAD
-import {
-  MinusSquareTwoTone,
-  PlusOutlined,
-  ArrowLeftOutlined,
-  TableOutlined,
-  EyeOutlined,
-  EllipsisOutlined,
-  DownOutlined,
-  ExportOutlined,
-} from '@ant-design/icons'
-=======
 import { Card, Head, Pre } from '@lib/components'
->>>>>>> 8e9165f7
 import React, { useEffect, useState } from 'react'
 
 import { useNavigate } from 'react-router-dom'
