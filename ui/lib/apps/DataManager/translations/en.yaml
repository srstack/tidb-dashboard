data_manager:
  nav_title: Data Manager

  all_databases: All Databases
  db_name_column: Database Name
  create_db: Create Database
  db_name_input: Database Name
  delete_db_title: Delete Database

  all_tables: All Tables
  create_table: Create Table
  create_view: Create View
  view_definition: View Definition

  columns: Columns
  field_type: Field Type
  length: Length
  decimal: Decimal
  not_null: Not Null
  unsigned: Unsigned
  default_value: Default Value
  auto_increment: Auto Increment
  primary_key: Primary Key
  add_column: Add Column
  delete_column: Delete Column
  insert_column: Insert Column
  insert_column_at_head: Insert Column at Head
  insert_column_at_tail: Insert Column at Tail

  partition_table: Partition Table
  add_partition_table: Add Partition Table
  partition_type: Partition Type
  partition_expr: Expression
  add_partition: Add Partition
  partitions: Partitions
  partition_value: Value
  number_of_partitions: Number Of Partitions

  indexes: Indexes
  add_index: Add Index
  delete_index: Delete Index

  create_success_txt: Created Successfully
  create_failed_txt: Failed to create
  update_success_txt: Successfully updated
  update_failed_txt: Failed to update
  confirm_delete_txt: Confirm to delete
  delete_success_txt: Failed to delete
  delete_failed_txt: Successfully deleted

  please_input: Please input
  action: Actions
  name: Name
  type: Type
  view_db:
    name: Name
    type: Type
    createTime: Create At
    collation: Collation
    comment: Comment
    operation: Operation
    op_structure: View Structure
    op_rename: Rename
    op_drop: Drop Table
    op_drop_view: Drop View
    op_export: Export
  db_structure:
    op_insert: Insert Column After Current Column
    op_drop: Drop Column
  comment: Comment
  submit: Submit
  delete: Delete
  confirm: Confirm
  cancel: Cancel
  create_view_modal:
    title: Create View
<<<<<<< HEAD
    view_def: View Definition

  head_back_all_databases: All databases

  export_database: Export This Database
  export_tables:
    title: Export as CSV
    export_success: Export Succeeded
    export_download: Download
    export_failed: Export Failed
    form:
      tables: Tables
      tables_placeholder: Select tables to export
      select_all: Select All Tables
      submit: Start Exporting
=======
    view_def: View Definition
>>>>>>> 8e9165f7
<|MERGE_RESOLUTION|>--- conflicted
+++ resolved
@@ -74,7 +74,6 @@
   cancel: Cancel
   create_view_modal:
     title: Create View
-<<<<<<< HEAD
     view_def: View Definition
 
   head_back_all_databases: All databases
@@ -89,7 +88,4 @@
       tables: Tables
       tables_placeholder: Select tables to export
       select_all: Select All Tables
-      submit: Start Exporting
-=======
-    view_def: View Definition
->>>>>>> 8e9165f7
+      submit: Start Exporting