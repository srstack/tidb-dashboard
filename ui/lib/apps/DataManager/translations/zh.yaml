--- conflicted
+++ resolved
@@ -75,7 +75,6 @@
   cancel: 取消
   create_view_modal:
     title: 创建视图
-<<<<<<< HEAD
     view_def: 视图定义
 
   head_back_all_databases: 所有数据库
@@ -89,7 +88,4 @@
       tables: 表
       tables_placeholder: 选择需要导出的表
       select_all: 选择所有表
-      submit: 开始导出
-=======
-    view_def: 视图定义
->>>>>>> 8e9165f7
+      submit: 开始导出